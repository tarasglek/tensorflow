--- conflicted
+++ resolved
@@ -11,13 +11,9 @@
     name = "skflow",
     srcs = ["__init__.py"],
     srcs_version = "PY2AND3",
-<<<<<<< HEAD
-    deps = ["//tensorflow/contrib/learn"],
-=======
     deps = [
         "//tensorflow/contrib/learn",
     ],
->>>>>>> 913b6e25
 )
 
 filegroup(
